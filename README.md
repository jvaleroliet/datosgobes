--- conflicted
+++ resolved
@@ -1,4 +1,4 @@
-<<<<<<< HEAD
+
 # datosgobes
 
 ## Introduction
@@ -82,10 +82,3 @@
 ## License
 
 datosgobes is released under the MIT license.
-=======
-# pyopendataes
-The aim of this project is to create a Python library to access data from datos.gob.es, inspired in the R library [opendataes](https://github.com/ropenspain/opendataes/).
-
-The library is under construction. Feel free to collaborate.
-
->>>>>>> 7a70f06f
